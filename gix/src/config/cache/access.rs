--- conflicted
+++ resolved
@@ -184,7 +184,6 @@
             destination_is_initially_empty: false,
             overwrite_existing: false,
             keep_going: false,
-<<<<<<< HEAD
             stat_options: gix_index::entry::stat::Options {
                 trust_ctime: boolean(self, "core.trustCTime", &Core::TRUST_C_TIME, true)?,
                 check_stat: self
@@ -196,17 +195,6 @@
                     .unwrap_or(true),
                 ..gix_index::entry::stat::Options::default()
             },
-            attribute_globals: assemble_attribute_globals(self, git_dir)?,
-=======
-            trust_ctime: boolean(self, "core.trustCTime", &Core::TRUST_C_TIME, true)?,
-            check_stat: self
-                .apply_leniency(
-                    self.resolved
-                        .string("core", None, "checkStat")
-                        .map(|v| Core::CHECK_STAT.try_into_checkstat(v)),
-                )?
-                .unwrap_or(true),
->>>>>>> 3d47919c
         })
     }
 
