use std::sync::atomic::AtomicBool;

use git_odb::FindExt;
use git_protocol::transport::client::Transport;

use crate::{
    remote,
    remote::{
        connection::fetch::config,
        fetch,
        fetch::{negotiate, refs, Error, Outcome, Prepare, RefLogMessage, Status},
    },
    Progress,
};

impl<'remote, 'repo, T, P> Prepare<'remote, 'repo, T, P>
where
    T: Transport,
    P: Progress,
    P::SubProgress: 'static,
{
    /// Receive the pack and perform the operation as configured by git via `git-config` or overridden by various builder methods.
    /// Return `Ok(None)` if there was nothing to do because all remote refs are at the same state as they are locally, or `Ok(Some(outcome))`
    /// to inform about all the changes that were made.
    ///
    /// ### Negotiation
    ///
    /// "fetch.negotiationAlgorithm" describes algorithms `git` uses currently, with the default being `consecutive` and `skipping` being
    /// experimented with. We currently implement something we could call 'naive' which works for now.
    ///
    /// ### Pack `.keep` files
    ///
    /// That packs that are freshly written to the object database are vulnerable to garbage collection for the brief time that it takes between
    /// them being placed and the respective references to be written to disk which binds their objects to the commit graph, making them reachable.
    ///
    /// To circumvent this issue, a `.keep` file is created before any pack related file (i.e. `.pack` or `.idx`) is written, which indicates the
    /// garbage collector (like `git maintenance`, `git gc`) to leave the corresponding pack file alone.
    ///
    /// If there were any ref updates or the received pack was empty, the `.keep` file will be deleted automatically leaving in its place at
    /// `write_pack_bundle.keep_path` a `None`.
    /// However, if no ref-update happened the path will still be present in `write_pack_bundle.keep_path` and is expected to be handled by the caller.
    /// A known application for this behaviour is in `remote-helper` implementations which should send this path via `lock <path>` to stdout
    /// to inform git about the file that it will remove once it updated the refs accordingly.
    ///
    /// ### Deviation
    ///
    /// When **updating refs**, the `git-fetch` docs state that the following:
    ///
    /// > Unlike when pushing with git-push, any updates outside of refs/{tags,heads}/* will be accepted without + in the refspec (or --force), whether that’s swapping e.g. a tree object for a blob, or a commit for another commit that’s doesn’t have the previous commit as an ancestor etc.
    ///
    /// We explicitly don't special case those refs and expect the user to take control. Note that by its nature,
    /// force only applies to refs pointing to commits and if they don't, they will be updated either way in our
    /// implementation as well.
    ///
<<<<<<< HEAD
    /// ### Configuration
    ///
    /// - `gitoxide.userAgent` is read to obtain the application user agent for git servers and for HTTP servers as well.
    pub fn receive(mut self, should_interrupt: &AtomicBool) -> Result<Outcome, Error> {
=======
    /// ### Async Mode Shortcoming
    ///
    /// Currently the entire process of resolving a pack is blocking the executor. This can be fixed using the `blocking` crate, but it
    /// didn't seem worth the tradeoff of having more complex code.
    #[git_protocol::maybe_async::maybe_async]
    pub async fn receive(mut self, should_interrupt: &AtomicBool) -> Result<Outcome, Error> {
>>>>>>> 0c9c48b3
        let mut con = self.con.take().expect("receive() can only be called once");

        let handshake = &self.ref_map.handshake;
        let protocol_version = handshake.server_protocol_version;

        let fetch = git_protocol::fetch::Command::Fetch;
        let progress = &mut con.progress;
        let repo = con.remote.repo;
        let fetch_features = {
            let mut f = fetch.default_features(protocol_version, &handshake.capabilities);
            f.push(repo.config.user_agent_tuple());
            f
        };

        git_protocol::fetch::Response::check_required_features(protocol_version, &fetch_features)?;
        let sideband_all = fetch_features.iter().any(|(n, _)| *n == "sideband-all");
        let mut arguments = git_protocol::fetch::Arguments::new(protocol_version, fetch_features);
        let mut previous_response = None::<git_protocol::fetch::Response>;
        let mut round = 1;

        if self.ref_map.object_hash != repo.object_hash() {
            return Err(Error::IncompatibleObjectHash {
                local: repo.object_hash(),
                remote: self.ref_map.object_hash,
            });
        }

        let reader = 'negotiation: loop {
            progress.step();
            progress.set_name(format!("negotiate (round {})", round));

            let is_done = match negotiate::one_round(
                negotiate::Algorithm::Naive,
                round,
                repo,
                &self.ref_map,
                &mut arguments,
                previous_response.as_ref(),
            ) {
                Ok(_) if arguments.is_empty() => {
                    git_protocol::fetch::indicate_end_of_interaction(&mut con.transport)
                        .await
                        .ok();
                    return Ok(Outcome {
                        ref_map: std::mem::take(&mut self.ref_map),
                        status: Status::NoChange,
                    });
                }
                Ok(is_done) => is_done,
                Err(err) => {
                    git_protocol::fetch::indicate_end_of_interaction(&mut con.transport)
                        .await
                        .ok();
                    return Err(err.into());
                }
            };
            round += 1;
            let mut reader = arguments.send(&mut con.transport, is_done).await?;
            if sideband_all {
                setup_remote_progress(progress, &mut reader);
            }
            let response = git_protocol::fetch::Response::from_line_reader(protocol_version, &mut reader).await?;
            if response.has_pack() {
                progress.step();
                progress.set_name("receiving pack");
                if !sideband_all {
                    setup_remote_progress(progress, &mut reader);
                }
                break 'negotiation reader;
            } else {
                previous_response = Some(response);
            }
        };

        let options = git_pack::bundle::write::Options {
            thread_limit: config::index_threads(repo)?,
            index_version: config::pack_index_version(repo)?,
            iteration_mode: git_pack::data::input::Mode::Verify,
            object_hash: con.remote.repo.object_hash(),
        };

        let mut write_pack_bundle = if matches!(self.dry_run, fetch::DryRun::No) {
            Some(git_pack::Bundle::write_to_directory(
                #[cfg(feature = "async-network-client")]
                {
                    git_protocol::futures_lite::io::BlockOn::new(reader)
                },
                #[cfg(not(feature = "async-network-client"))]
                {
                    reader
                },
                Some(repo.objects.store_ref().path().join("pack")),
                con.progress,
                should_interrupt,
                Some(Box::new({
                    let repo = repo.clone();
                    move |oid, buf| repo.objects.find(oid, buf).ok()
                })),
                options,
            )?)
        } else {
            drop(reader);
            None
        };

        if matches!(protocol_version, git_protocol::transport::Protocol::V2) {
            git_protocol::fetch::indicate_end_of_interaction(&mut con.transport)
                .await
                .ok();
        }

        let update_refs = refs::update(
            repo,
            self.reflog_message
                .take()
                .unwrap_or_else(|| RefLogMessage::Prefixed { action: "fetch".into() }),
            &self.ref_map.mappings,
            con.remote.refspecs(remote::Direction::Fetch),
            self.dry_run,
        )?;

        if let Some(bundle) = write_pack_bundle.as_mut() {
            if !update_refs.edits.is_empty() || bundle.index.num_objects == 0 {
                if let Some(path) = bundle.keep_path.take() {
                    std::fs::remove_file(&path).map_err(|err| Error::RemovePackKeepFile { path, source: err })?;
                }
            }
        }

        Ok(Outcome {
            ref_map: std::mem::take(&mut self.ref_map),
            status: match write_pack_bundle {
                Some(write_pack_bundle) => Status::Change {
                    write_pack_bundle,
                    update_refs,
                },
                None => Status::DryRun { update_refs },
            },
        })
    }
}

fn setup_remote_progress<P>(
    progress: &mut P,
    reader: &mut Box<dyn git_protocol::transport::client::ExtendedBufRead + Unpin + '_>,
) where
    P: Progress,
    P::SubProgress: 'static,
{
    use git_protocol::transport::client::ExtendedBufRead;
    reader.set_progress_handler(Some(Box::new({
        let mut remote_progress = progress.add_child("remote");
        move |is_err: bool, data: &[u8]| {
            git_protocol::RemoteProgress::translate_to_progress(is_err, data, &mut remote_progress)
        }
    }) as git_protocol::transport::client::HandleProgress));
}<|MERGE_RESOLUTION|>--- conflicted
+++ resolved
@@ -52,19 +52,17 @@
     /// force only applies to refs pointing to commits and if they don't, they will be updated either way in our
     /// implementation as well.
     ///
-<<<<<<< HEAD
-    /// ### Configuration
-    ///
-    /// - `gitoxide.userAgent` is read to obtain the application user agent for git servers and for HTTP servers as well.
-    pub fn receive(mut self, should_interrupt: &AtomicBool) -> Result<Outcome, Error> {
-=======
     /// ### Async Mode Shortcoming
     ///
     /// Currently the entire process of resolving a pack is blocking the executor. This can be fixed using the `blocking` crate, but it
     /// didn't seem worth the tradeoff of having more complex code.
+    ///
+    /// ### Configuration
+    ///
+    /// - `gitoxide.userAgent` is read to obtain the application user agent for git servers and for HTTP servers as well.
+    ///
     #[git_protocol::maybe_async::maybe_async]
     pub async fn receive(mut self, should_interrupt: &AtomicBool) -> Result<Outcome, Error> {
->>>>>>> 0c9c48b3
         let mut con = self.con.take().expect("receive() can only be called once");
 
         let handshake = &self.ref_map.handshake;
