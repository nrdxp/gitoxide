[package]
<<<<<<< HEAD
name = "git-testtools"
description = "Please use `gix-<thiscrate>` instead ('git' -> 'gix')"
=======
name = "gix-testtools"
description = "Shared code for gitoxide crates to facilitate testing"
>>>>>>> 1727fe9e
version = "0.11.0"
authors = ["Sebastian Thiel <sebastian.thiel@icloud.com>"]
edition = "2021"
license = "MIT OR Apache-2.0"

[[bin]]
name = "jtt"
path = "src/main.rs"

[lib]
doctest = false

[dependencies]
git-lock = "^3.0.0"
git-discover = "^0.12.1"
git-attributes = "^0.8.1"
git-worktree = "^0.12.1"

nom = { version = "7", default-features = false, features = ["std"]}
fastrand = "1.8.0"
bstr = "1.0.1"
crc = "3.0.0"
once_cell = "1.8.0"
tempfile = "3.2.0"
fs_extra = "1.2.0"
parking_lot = { version = "0.12.0" }
is_ci = "1.1.1"
io-close = "0.3.7"
tar = { version = "0.4.38", default-features = false }
xz2 = "0.1.6"<|MERGE_RESOLUTION|>--- conflicted
+++ resolved
@@ -1,11 +1,6 @@
 [package]
-<<<<<<< HEAD
-name = "git-testtools"
-description = "Please use `gix-<thiscrate>` instead ('git' -> 'gix')"
-=======
 name = "gix-testtools"
 description = "Shared code for gitoxide crates to facilitate testing"
->>>>>>> 1727fe9e
 version = "0.11.0"
 authors = ["Sebastian Thiel <sebastian.thiel@icloud.com>"]
 edition = "2021"
