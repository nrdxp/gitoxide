<<<<<<< HEAD
=======
#![allow(unused_variables)]

use std::ffi::OsString;

>>>>>>> 1df379ab
use anyhow::bail;
use git::{
    bstr::{BStr, BString, ByteSlice},
    revision::{
        spec,
        spec::parse::{
            delegate,
            delegate::{PeelTo, ReflogLookup, SiblingBranch, Traversal},
            Delegate,
        },
    },
};
use git_repository as git;

pub fn explain(spec: OsString, mut out: impl std::io::Write) -> anyhow::Result<()> {
    let mut explain = Explain::new(&mut out);
    let spec = git::path::os_str_into_bstr(&spec)?;
    git::revision::spec::parse(spec, &mut explain)?;
    if let Some(err) = explain.err {
        bail!(err);
    }
    Ok(())
}

struct Explain<'a> {
    out: &'a mut dyn std::io::Write,
    call: usize,
    ref_name: Option<BString>,
    oid_prefix: Option<git::hash::Prefix>,
    has_implicit_anchor: bool,
    err: Option<String>,
}

impl<'a> Explain<'a> {
    fn new(out: &'a mut impl std::io::Write) -> Self {
        Explain {
            out,
            call: 0,
            ref_name: None,
            oid_prefix: None,
            has_implicit_anchor: false,
            err: None,
        }
    }
    fn prefix(&mut self) -> Option<()> {
        self.call += 1;
        write!(self.out, "{:02}. ", self.call).ok()
    }
    fn revision_name(&self) -> BString {
        self.ref_name.clone().unwrap_or_else(|| {
            self.oid_prefix
                .expect("parser must have set some object value")
                .to_string()
                .into()
        })
    }
}

impl<'a> delegate::Revision for Explain<'a> {
    fn find_ref(&mut self, name: &BStr) -> Option<()> {
        self.prefix()?;
        self.ref_name = Some(name.into());
        writeln!(self.out, "Lookup the '{}' reference", name).ok()
    }

    fn disambiguate_prefix(&mut self, prefix: git::hash::Prefix, hint: Option<delegate::PrefixHint<'_>>) -> Option<()> {
        self.prefix()?;
        self.oid_prefix = Some(prefix);
        writeln!(
            self.out,
            "Disambiguate the '{}' object name ({})",
            prefix,
            match hint {
                None => "any object".to_string(),
                Some(delegate::PrefixHint::MustBeCommit) => "commit".into(),
                Some(delegate::PrefixHint::DescribeAnchor { ref_name, generation }) => format!(
                    "commit {} generations in future of reference {:?}",
                    generation, ref_name
                ),
            }
        )
        .ok()
    }

    fn reflog(&mut self, query: ReflogLookup) -> Option<()> {
        self.prefix()?;
        self.has_implicit_anchor = true;
        let ref_name: &BStr = self
            .ref_name
            .as_ref()
            .map(|n| n.as_ref())
            .unwrap_or_else(|| "HEAD".into());
        match query {
            ReflogLookup::Entry(no) => {
                writeln!(self.out, "Find entry {} in reflog of '{}' reference", no, ref_name).ok()
            }
            ReflogLookup::Date(time) => {
                let mut buf = Vec::new();
                time.write_to(&mut buf).ok()?;
                writeln!(
                    self.out,
                    "Find entry closest to time {} in reflog of '{}' reference",
                    buf.as_bstr(),
                    ref_name
                )
                .ok()
            }
        }
    }

    fn nth_checked_out_branch(&mut self, branch_no: usize) -> Option<()> {
        self.prefix()?;
        self.has_implicit_anchor = true;
        writeln!(self.out, "Find the {}th checked-out branch of 'HEAD'", branch_no).ok()
    }

    fn sibling_branch(&mut self, kind: SiblingBranch) -> Option<()> {
        self.prefix()?;
        self.has_implicit_anchor = true;
        let ref_info = match self.ref_name.as_ref() {
            Some(ref_name) => format!("'{}'", ref_name),
            None => "behind 'HEAD'".into(),
        };
        writeln!(
            self.out,
            "Lookup the remote '{}' branch of local reference {}",
            match kind {
                SiblingBranch::Upstream => "upstream",
                SiblingBranch::Push => "push",
            },
            ref_info
        )
        .ok()
    }
}

impl<'a> delegate::Navigate for Explain<'a> {
    fn traverse(&mut self, kind: Traversal) -> Option<()> {
        self.prefix()?;
        let name = self.revision_name();
        writeln!(
            self.out,
            "{}",
            match kind {
                Traversal::NthAncestor(no) => format!("Traverse to the {}th ancestor of revision named '{}'", no, name),
                Traversal::NthParent(no) => format!("Select the {}th parent of revision named '{}'", no, name),
            }
        )
        .ok()
    }

    fn peel_until(&mut self, kind: PeelTo<'_>) -> Option<()> {
        self.prefix()?;
        writeln!(
            self.out,
            "{}",
            match kind {
                PeelTo::ValidObject => "Assure the current object exists".to_string(),
                PeelTo::RecursiveTagObject => "Follow the current annotated tag until an object is found".into(),
                PeelTo::ObjectKind(kind) => format!("Peel the current object until it is a {}", kind),
                PeelTo::Path(path) => format!("Lookup the object at '{}' from the current tree-ish", path),
            }
        )
        .ok()
    }

    fn find(&mut self, regex: &BStr, negated: bool) -> Option<()> {
        self.prefix()?;
        self.has_implicit_anchor = true;
        let negate_text = if negated { "does not match" } else { "matches" };
        writeln!(
            self.out,
            "{}",
            match self
                .ref_name
                .as_ref()
                .map(|n| n.to_string())
                .or_else(|| self.oid_prefix.map(|p| p.to_string()))
            {
                Some(obj_name) => format!(
                    "Follow the ancestry of revision '{}' until a commit message {} regex '{}'",
                    obj_name, negate_text, regex
                ),
                None => format!(
                    "Find the most recent commit from any reference including 'HEAD' that {} regex '{}'",
                    negate_text, regex
                ),
            }
        )
        .ok()
    }

    fn index_lookup(&mut self, path: &BStr, stage: u8) -> Option<()> {
        self.prefix()?;
        self.has_implicit_anchor = true;
        writeln!(
            self.out,
            "Lookup the index at path '{}' stage {} ({})",
            path,
            stage,
            match stage {
                0 => "base",
                1 => "ours",
                2 => "theirs",
                _ => unreachable!("BUG: parser assures of that"),
            }
        )
        .ok()
    }
}

impl<'a> delegate::Kind for Explain<'a> {
    fn kind(&mut self, kind: spec::Kind) -> Option<()> {
        self.prefix()?;
        self.call = 0;
        writeln!(
            self.out,
            "Set revision specification to {} mode",
            match kind {
                spec::Kind::Range => "range",
                spec::Kind::MergeBase => "merge-base",
                spec::Kind::Single => unreachable!("BUG: 'single' mode is implied but cannot be set explicitly"),
            }
        )
        .ok()
    }
}

impl<'a> Delegate for Explain<'a> {
    fn done(&mut self) {
        if !self.has_implicit_anchor && self.ref_name.is_none() && self.oid_prefix.is_none() {
            self.err = Some("Incomplete specification lacks its anchor, like a reference or object name".into())
        }
    }
}<|MERGE_RESOLUTION|>--- conflicted
+++ resolved
@@ -1,10 +1,3 @@
-<<<<<<< HEAD
-=======
-#![allow(unused_variables)]
-
-use std::ffi::OsString;
-
->>>>>>> 1df379ab
 use anyhow::bail;
 use git::{
     bstr::{BStr, BString, ByteSlice},
@@ -19,7 +12,7 @@
 };
 use git_repository as git;
 
-pub fn explain(spec: OsString, mut out: impl std::io::Write) -> anyhow::Result<()> {
+pub fn explain(spec: std::ffi::OsString, mut out: impl std::io::Write) -> anyhow::Result<()> {
     let mut explain = Explain::new(&mut out);
     let spec = git::path::os_str_into_bstr(&spec)?;
     git::revision::spec::parse(spec, &mut explain)?;
